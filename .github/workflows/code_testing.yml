<<<<<<< HEAD
#name: Code testing
#
#on: push
#
#permissions:
#  contents: read
#
#jobs:
#  build:
#
#    runs-on: ${{ matrix.os }}
#    strategy:
#      matrix:
#        os: [ ubuntu-latest, macos-latest, windows-latest ]
#        python-version: [ "3.10", "3.11" ]
#
#    steps:
#
#      - name: Harden Runner
#        uses: step-security/harden-runner@8ca2b8b2ece13480cda6dacd3511b49857a23c09 # v2.5.1
#        with:
#          egress-policy: audit
#
#      - uses: actions/checkout@8ade135a41bc03ea155e62e844d188df1ea18608 # v4.1.0
#
#      - name: Set up Python ${{ matrix.python-version }}
#        uses: actions/setup-python@61a6322f88396a6271a6ee3565807d608ecaddd1 # v4.7.0
#        with:
#          python-version: ${{ matrix.python-version }}
#
#      - name: Install dependencies
#        run: |
#          python -m pip install --upgrade pip
#          pip install -r requirements.txt
#          pwd
#          ls .
#
#      - name: Testing with pytest
#        run: pytest ./validator/tests/test_main.py
=======
name: Code testing

on: push

permissions:
  contents: read

jobs:
  build:

    runs-on: ${{ matrix.os }}
    strategy:
      matrix:
        os: [ ubuntu-latest, macos-latest, windows-latest ]
        python-version: [ "3.10", "3.11" ]

    steps:

      - name: Harden Runner
        uses: step-security/harden-runner@8ca2b8b2ece13480cda6dacd3511b49857a23c09 # v2.5.1
        with:
          egress-policy: audit

      - uses: actions/checkout@8ade135a41bc03ea155e62e844d188df1ea18608 # v4.1.0

      - name: Set up Python ${{ matrix.python-version }}
        uses: actions/setup-python@65d7f2d534ac1bc67fcd62888c5f4f3d2cb2b236 # v4.7.1
        with:
          python-version: ${{ matrix.python-version }}

      - name: Install dependencies
        run: |
          python -m pip install --upgrade pip
          pip install -r requirements.txt
          pwd
          ls .

      - name: Testing with pytest
        run: pytest ./validator/tests/test_main.py
>>>>>>> 14268b53
<|MERGE_RESOLUTION|>--- conflicted
+++ resolved
@@ -1,44 +1,3 @@
-<<<<<<< HEAD
-#name: Code testing
-#
-#on: push
-#
-#permissions:
-#  contents: read
-#
-#jobs:
-#  build:
-#
-#    runs-on: ${{ matrix.os }}
-#    strategy:
-#      matrix:
-#        os: [ ubuntu-latest, macos-latest, windows-latest ]
-#        python-version: [ "3.10", "3.11" ]
-#
-#    steps:
-#
-#      - name: Harden Runner
-#        uses: step-security/harden-runner@8ca2b8b2ece13480cda6dacd3511b49857a23c09 # v2.5.1
-#        with:
-#          egress-policy: audit
-#
-#      - uses: actions/checkout@8ade135a41bc03ea155e62e844d188df1ea18608 # v4.1.0
-#
-#      - name: Set up Python ${{ matrix.python-version }}
-#        uses: actions/setup-python@61a6322f88396a6271a6ee3565807d608ecaddd1 # v4.7.0
-#        with:
-#          python-version: ${{ matrix.python-version }}
-#
-#      - name: Install dependencies
-#        run: |
-#          python -m pip install --upgrade pip
-#          pip install -r requirements.txt
-#          pwd
-#          ls .
-#
-#      - name: Testing with pytest
-#        run: pytest ./validator/tests/test_main.py
-=======
 name: Code testing
 
 on: push
@@ -77,5 +36,4 @@
           ls .
 
       - name: Testing with pytest
-        run: pytest ./validator/tests/test_main.py
->>>>>>> 14268b53
+        run: pytest ./validator/tests/test_main.py